--- conflicted
+++ resolved
@@ -110,27 +110,24 @@
 	return errors.New(msg)
 }
 
-<<<<<<< HEAD
+// MarshalJSON tells the standard json package how to serialize a JSONObject
+// back to JSON.
+func (obj JSONObject) MarshalJSON() ([]byte, error) {
+	if obj.IsNil() {
+		return json.Marshal(nil)
+	}
+	return json.Marshal(obj.value)
+}
+
+// With MarshalJSON, JSONObject implements json.Marshaler.
+var _ json.Marshaler = (*JSONObject)(nil)
+
 // IsNil tells you whether a JSONObject is a JSON "null."
 // There is one irregularity.  If the original JSON blob was actually raw
 // data, not JSON, then its IsNil will return false because the object
 // contains the binary data as a non-nil value.  But, if the original JSON
 // blob consisted of a null, then IsNil returns true even though you can
 // still retrieve binary data from it.
-=======
-// MarshalJSON tells the standard json package how to serialize a JSONObject
-// back to JSON.
-func (obj JSONObject) MarshalJSON() ([]byte, error) {
-	if obj.IsNil() {
-		return json.Marshal(nil)
-	}
-	return json.Marshal(obj.value)
-}
-
-// With MarshalJSON, JSONObject implements json.Marshaler.
-var _ json.Marshaler = (*JSONObject)(nil)
-
->>>>>>> 5d27bef8
 func (obj JSONObject) IsNil() bool {
 	if obj.value != nil {
 		return false
