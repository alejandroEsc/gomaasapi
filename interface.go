--- conflicted
+++ resolved
@@ -263,8 +263,6 @@
 	return nil
 }
 
-<<<<<<< HEAD
-=======
 func (i *interface_) linkForSubnet(subnet Subnet) *link {
 	for _, link := range i.links {
 		if s := link.Subnet(); s != nil && s.ID() == subnet.ID() {
@@ -274,23 +272,12 @@
 	return nil
 }
 
->>>>>>> da40e94b
 // LinkSubnet implements Interface.
 func (i *interface_) UnlinkSubnet(subnet Subnet) error {
 	if subnet == nil {
 		return errors.NotValidf("missing Subnet")
 	}
-<<<<<<< HEAD
-	var link Link
-	for _, k := range i.links {
-		if s := k.Subnet(); s != nil && s.ID() == subnet.ID() {
-			link = k
-			break
-		}
-	}
-=======
 	link := i.linkForSubnet(subnet)
->>>>>>> da40e94b
 	if link == nil {
 		return errors.NotValidf("unlinked Subnet")
 	}
